--- conflicted
+++ resolved
@@ -40,7 +40,7 @@
   make (List.rev pil)
 
 let make_prod_item = function
-  | ExtTerminal s -> <:expr< Extend.Atoken (Lexer.terminal $mlexpr_of_string s$) >>
+  | ExtTerminal s -> <:expr< Extend.Atoken (CLexer.terminal $mlexpr_of_string s$) >>
   | ExtNonTerminal (g, _) ->
     let base s = <:expr< Pcoq.name_of_entry $lid:s$ >> in
     mlexpr_of_prod_entry_key base g
@@ -243,18 +243,9 @@
         let e = parse_user_entry e "" in
         ExtNonTerminal (e, s)
       | e = LIDENT; "("; s = LIDENT; ","; sep = STRING; ")" ->
-<<<<<<< HEAD
         let e = parse_user_entry e sep in
         ExtNonTerminal (e, s)
       | s = STRING -> ExtTerminal s
-=======
-        let t, g = interp_entry_name false None e sep in
-	GramNonTerminal (!@loc, t, g, Some (Names.Id.of_string s))
-      | s = STRING ->
-	  if String.length s > 0 && Util.is_letter s.[0] then
-	    CLexer.add_keyword s;
-          GramTerminal s
->>>>>>> aa6a7fc8
     ] ]
   ;
   entry_name:
