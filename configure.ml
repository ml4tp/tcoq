(**********************************)

(**  Configuration script for Coq *)

(**********************************)

(** This file should be run via: ocaml configure.ml <opts>
    You could also use our wrapper ./configure <opts> *)

#load "unix.cma"
#load "str.cma"
open Printf

<<<<<<< HEAD
let coq_version = "trunk"
let coq_macos_version = "8.4.90" (** "[...] should be a string comprised of
three non-negative, period-separed integers [...]" *)
let vo_magic = 8511
let state_magic = 58511
=======
let coq_version = "8.5beta2"
let coq_macos_version = "8.4.92" (** "[...] should be a string comprised of
three non-negative, period-separed integers [...]" *)
let vo_magic = 8492
let state_magic = 58502
>>>>>>> df54c829
let distributed_exec = ["coqtop";"coqc";"coqchk";"coqdoc";"coqmktop";"coqworkmgr";
"coqdoc";"coq_makefile";"coq-tex";"gallina";"coqwc";"csdpcert";"coqdep"]

let verbose = ref false (* for debugging this script *)

(** * Utility functions *)

let die msg = eprintf "%s\nConfiguration script failed!\n" msg; exit 1

let s2i = int_of_string
let i2s = string_of_int
let (/) x y = x ^ "/" ^ y

(** Remove the final '\r' that may exists on Win32 *)

let remove_final_cr s =
  let n = String.length s in
  if n<>0 && s.[n-1] = '\r' then String.sub s 0 (n-1)
  else s

let check_exit_code (_,code) = match code with
  | Unix.WEXITED 0 -> ()
  | Unix.WEXITED 127 -> failwith "no such command"
  | Unix.WEXITED n -> failwith ("exit code " ^ i2s n)
  | Unix.WSIGNALED n -> failwith ("killed by signal " ^ i2s n)
  | Unix.WSTOPPED n -> failwith ("stopped by signal " ^ i2s n)

(** As for Unix.close_process, our Unix.waipid will ignore all EINTR *)

let rec waitpid_non_intr pid =
  try Unix.waitpid [] pid
  with Unix.Unix_error (Unix.EINTR, _, _) -> waitpid_non_intr pid

(** Below, we'd better read all lines on a channel before closing it,
    otherwise a SIGPIPE could be encountered by the sub-process *)

let read_lines_and_close fd =
  let cin = Unix.in_channel_of_descr fd in
  let lines = ref [] in
  begin
    try
      while true do
        lines := remove_final_cr (input_line cin) :: !lines
      done
    with End_of_file -> ()
  end;
  close_in cin;
  let lines = List.rev !lines in
  try List.hd lines, lines with Failure _ -> "", []

(** Run some unix command and read the first line of its output.
    We avoid Unix.open_process and its non-fully-portable /bin/sh,
    especially when it comes to quoting the filenames.
    See open_process_pid in ide/coq.ml for more details.
    Error messages:
     - if err=StdErr, any error message goes in the stderr of our script.
     - if err=StdOut, we merge stderr and stdout (just as 2>&1).
     - if err=DevNull, we drop the error messages (same as 2>/dev/null). *)

type err = StdErr | StdOut | DevNull

let exe = ref ""  (* Will be set later on, when the suffix is known *)

let run ?(fatal=true) ?(err=StdErr) prog args =
  let prog = (* Ensure prog ends with exe *)
    if Str.string_match (Str.regexp ("^.*" ^ !exe ^ "$")) prog 0
    then prog else (prog ^ !exe) in
  let argv = Array.of_list (prog::args) in
  try
    let out_r,out_w = Unix.pipe () in
    let nul_r,nul_w = Unix.pipe () in
    let () = Unix.set_close_on_exec out_r in
    let () = Unix.set_close_on_exec nul_r in
    let fd_err = match err with
      | StdErr -> Unix.stderr
      | StdOut -> out_w
      | DevNull -> nul_w
    in
    let pid = Unix.create_process prog argv Unix.stdin out_w fd_err in
    let () = Unix.close out_w in
    let () = Unix.close nul_w in
    let line, all = read_lines_and_close out_r in
    let _ = read_lines_and_close nul_r in
    let () = check_exit_code (waitpid_non_intr pid) in
    line, all
  with
  | _ when not fatal && not !verbose -> "", []
  | e ->
      let cmd = String.concat " " (prog::args) in
      let exn = match e with Failure s -> s | _ -> Printexc.to_string e in
      let msg = sprintf "Error while running '%s' (%s)" cmd exn in
      if fatal then die msg else (printf "W: %s\n" msg; "", [])

let tryrun prog args = run ~fatal:false ~err:DevNull prog args

(** Splitting a string at some character *)

let string_split c s =
  let len = String.length s in
  let rec split n =
    try
      let pos = String.index_from s n c in
      let dir = String.sub s n (pos-n) in
      dir :: split (succ pos)
    with
      | Not_found -> [String.sub s n (len-n)]
  in
  if len = 0 then [] else split 0

(** String prefix test : does [s1] starts with [s2] ? *)

let starts_with s1 s2 =
  let l1 = String.length s1 and l2 = String.length s2 in
  l2 <= l1 && s2 = String.sub s1 0 l2

(** Turn a version string such as "4.01.0+rc2" into the list
    ["4";"01";"1"], stopping at the first non-digit or "." *)

let numeric_prefix_list s =
  let isnum c = (c = '.' || (c >= '0' && c <= '9')) in
  let max = String.length s in
  let i = ref 0 in
  while !i < max && isnum s.[!i] do incr i done;
  string_split '.' (String.sub s 0 !i)

(** Combined existence and directory tests *)

let dir_exists f = Sys.file_exists f && Sys.is_directory f

(** Does a file exist and is executable ? *)

let is_executable f =
  try let () = Unix.access f [Unix.X_OK] in true
  with Unix.Unix_error _ -> false

(** Equivalent of rm -f *)

let safe_remove f =
  try Unix.chmod f 0o644; Sys.remove f with _ -> ()

(** The PATH list for searching programs *)

let os_type_win32 = (Sys.os_type = "Win32")
let os_type_cygwin = (Sys.os_type = "Cygwin")

let global_path =
  try string_split (if os_type_win32 then ';' else ':') (Sys.getenv "PATH")
  with Not_found -> []

(** A "which" command. May raise [Not_found] *)

let which prog =
  let rec search = function
    | [] -> raise Not_found
    | dir :: path ->
      let file = if os_type_win32 then dir/prog^".exe" else dir/prog in
      if is_executable file then file else search path
  in search global_path

let program_in_path prog =
  try let _ = which prog in true with Not_found -> false


(** * Date *)

(** The short one is displayed when starting coqtop,
    The long one is used as compile date *)

let months =
 [| "January";"February";"March";"April";"May";"June";
    "July";"August";"September";"October";"November";"December" |]

let get_date () =
  let now = Unix.localtime (Unix.time ()) in
  let year = 1900+now.Unix.tm_year in
  let month = months.(now.Unix.tm_mon) in
  sprintf "%s %d" month year,
  sprintf "%s %d %d %d:%d:%d" (String.sub month 0 3) now.Unix.tm_mday year
    now.Unix.tm_hour now.Unix.tm_min now.Unix.tm_sec

let short_date, full_date = get_date ()


(** Create the bin/ directory if non-existent *)

let _ = if not (dir_exists "bin") then Unix.mkdir "bin" 0o755


(** * Command-line parsing *)

type ide = Opt | Byte | No

let get_bool = function
  | "true" | "yes" | "y" | "all" -> true
  | "false" | "no" | "n" -> false
  | s -> raise (Arg.Bad ("boolean argument expected instead of "^s))

let get_ide = function
  | "opt" -> Opt
  | "byte" -> Byte
  | "no" -> No
  | s -> raise (Arg.Bad ("(opt|byte|no) argument expected instead of "^s))

let arg_bool r = Arg.String (fun s -> r := get_bool s)

let arg_string_option r = Arg.String (fun s -> r := Some s)

module Prefs = struct
  let prefix = ref (None : string option)
  let local = ref false
  let vmbyteflags = ref (None : string option)
  let custom = ref (None : bool option)
  let bindir = ref (None : string option)
  let libdir = ref (None : string option)
  let configdir = ref (None : string option)
  let datadir = ref (None : string option)
  let mandir = ref (None : string option)
  let docdir = ref (None : string option)
  let emacslib = ref (None : string option)
  let coqdocdir = ref (None : string option)
  let camldir = ref (None : string option)
  let lablgtkdir = ref (None : string option)
  let usecamlp5 = ref true
  let camlp5dir = ref (None : string option)
  let arch = ref (None : string option)
  let natdynlink = ref true
  let coqide = ref (None : ide option)
  let macintegration = ref true
  let browser = ref (None : string option)
  let withdoc = ref false
  let geoproof = ref false
  let byteonly = ref false
  let debug = ref false
  let profile = ref false
  let annotate = ref false
  let makecmd = ref "make"
  let nativecompiler = ref true
  let coqwebsite = ref "http://coq.inria.fr/"
  let force_caml_version = ref false
end

(* TODO : earlier any option -foo was also available as --foo *)

let args_options = Arg.align [
  "-prefix", arg_string_option Prefs.prefix,
    "<dir> Set installation directory to <dir>";
  "-local", Arg.Set Prefs.local,
    " Set installation directory to the current source tree";
  "-vmbyteflags", arg_string_option Prefs.vmbyteflags,
    "<flags> Comma-separated link flags for the VM of coqtop.byte";
  "-custom", Arg.Unit (fun () -> Prefs.custom := Some true),
    " Build bytecode executables with -custom (not recommended)";
  "-no-custom", Arg.Unit (fun () -> Prefs.custom := Some false),
    " Do not build with -custom on Windows and MacOS";
  "-bindir", arg_string_option Prefs.bindir,
    "<dir> Where to install bin files";
  "-libdir", arg_string_option Prefs.libdir,
    "<dir> Where to install lib files";
  "-configdir", arg_string_option Prefs.configdir,
    "<dir> Where to install config files";
  "-datadir", arg_string_option Prefs.datadir,
    "<dir> Where to install data files";
  "-mandir", arg_string_option Prefs.mandir,
    "<dir> Where to install man files";
  "-docdir", arg_string_option Prefs.docdir,
    "<dir> Where to install doc files";
  "-emacslib", arg_string_option Prefs.emacslib,
    "<dir> Where to install emacs files";
  "-emacs", Arg.String (fun s ->
      printf "Warning: obsolete -emacs option\n";
      Prefs.emacslib := Some s),
    "<dir> Obsolete: same as -emacslib";
  "-coqdocdir", arg_string_option Prefs.coqdocdir,
    "<dir> Where to install Coqdoc style files";
  "-camldir", arg_string_option Prefs.camldir,
    "<dir> Specifies the path to the OCaml binaries";
  "-lablgtkdir", arg_string_option Prefs.lablgtkdir,
    "<dir> Specifies the path to the Lablgtk library";
  "-usecamlp5", Arg.Set Prefs.usecamlp5,
    " Specifies to use camlp5 instead of camlp4";
  "-usecamlp4", Arg.Clear Prefs.usecamlp5,
    " Specifies to use camlp4 instead of camlp5";
  "-camlp5dir",
    Arg.String (fun s -> Prefs.usecamlp5:=true; Prefs.camlp5dir:=Some s),
    "<dir> Specifies where is the Camlp5 library and tells to use it";
  "-arch", arg_string_option Prefs.arch,
    "<arch> Specifies the architecture";
  "-opt", Arg.Unit (fun () -> printf "Warning: obsolete -opt option\n"),
    " Obsolete: native OCaml executables detected automatically";
  "-natdynlink", arg_bool Prefs.natdynlink,
    "(yes|no) Use dynamic loading of native code or not";
  "-coqide", Arg.String (fun s -> Prefs.coqide := Some (get_ide s)),
    "(opt|byte|no) Specifies whether or not to compile Coqide";
  "-nomacintegration", Arg.Clear Prefs.macintegration,
    " Do not try to build coqide mac integration";
  "-browser", arg_string_option Prefs.browser,
    "<command> Use <command> to open URL %s";
  "-nodoc", Arg.Clear Prefs.withdoc,
    " Do not compile the documentation";
  "-with-doc", arg_bool Prefs.withdoc,
    "(yes|no) Compile the documentation or not";
  "-with-geoproof", arg_bool Prefs.geoproof,
    "(yes|no) Use Geoproof binding or not";
  "-byte-only", Arg.Set Prefs.byteonly,
    " Compiles only bytecode version of Coq";
  "-byteonly", Arg.Set Prefs.byteonly,
    " Compiles only bytecode version of Coq";
  "-debug", Arg.Set Prefs.debug,
    " Add debugging information in the Coq executables";
  "-profile", Arg.Set Prefs.profile,
    " Add profiling information in the Coq executables";
  "-annotate", Arg.Set Prefs.annotate,
    " Dumps ml annotation files while compiling Coq";
  "-makecmd", Arg.Set_string Prefs.makecmd,
    "<command> Name of GNU Make command";
  "-no-native-compiler", Arg.Clear Prefs.nativecompiler,
    " No compilation to native code for conversion and normalization";
  "-coqwebsite", Arg.Set_string Prefs.coqwebsite,
    " URL of the coq website";
  "-force-caml-version", arg_bool Prefs.force_caml_version,
    " Force OCaml version";
]

let parse_args () =
  Arg.parse
    args_options
    (fun s -> raise (Arg.Bad ("Unknown option: "^s)))
    "Available options for configure are:";
  if !Prefs.local && !Prefs.prefix <> None then
    die "Options -prefix and -local are incompatible."

let _ = parse_args ()

(** Default OCaml binaries *)

type camlexec =
 { mutable byte : string;
   mutable opt : string;
   mutable top : string;
   mutable mklib : string;
   mutable dep : string;
   mutable doc : string;
   mutable lex : string;
   mutable yacc : string }

(* TODO: autodetect .opt binaries ? *)

let camlexec =
  { byte = "ocamlc";
    opt = "ocamlopt";
    top = "ocaml";
    mklib = "ocamlmklib";
    dep = "ocamldep";
    doc = "ocamldoc";
    lex = "ocamllex";
    yacc = "ocamlyacc" }

let reset_caml_byte c o = c.byte <- o
let reset_caml_opt c o = c.opt <- o
let reset_caml_doc c o = c.doc <- o
let reset_caml_lex c o = c.lex <- o
let reset_caml_dep c o = c.dep <- o

let rebase_camlexec dir c =
  c.byte <- Filename.concat dir c.byte;
  c.opt <- Filename.concat dir c.opt;
  c.top <- Filename.concat dir c.top;
  c.mklib <- Filename.concat dir c.mklib;
  c.dep <- Filename.concat dir c.dep;
  c.doc <- Filename.concat dir c.doc;
  c.lex <- Filename.concat dir c.lex;
  c.yacc <- Filename.concat dir c.yacc

let coq_debug_flag = if !Prefs.debug then "-g" else ""
let coq_profile_flag = if !Prefs.profile then "-p" else ""
let coq_annotate_flag =
  if !Prefs.annotate
  then if program_in_path "ocamlmerlin" then "-bin-annot" else "-dtypes"
  else ""

let cflags = "-Wall -Wno-unused -g " ^ (if !Prefs.debug then "-O1" else "-O2")

(** * Architecture *)

let arch_progs =
  [("/bin/uname",["-s"]);
   ("/usr/bin/uname",["-s"]);
   ("/bin/arch", []);
   ("/usr/bin/arch", []);
   ("/usr/ucb/arch", []) ]

let query_arch () =
  printf "I can not automatically find the name of your architecture.\n";
  printf "Give me a name, please [win32 for Win95, Win98 or WinNT]: %!";
  read_line ()

let rec try_archs = function
  | (prog,args)::rest when is_executable prog ->
    let arch, _ = tryrun prog args in
    if arch <> "" then arch else try_archs rest
  | _ :: rest -> try_archs rest
  | [] -> query_arch ()

let arch = match !Prefs.arch with
  | Some a -> a
  | None ->
    let arch,_ = tryrun "uname" ["-s"] in
    if starts_with arch "CYGWIN" then "win32"
    else if starts_with arch "MINGW32" then "win32"
    else if arch <> "" then arch
    else try_archs arch_progs

(** NB: [arch_win32] is broader than [os_type_win32], cf. cygwin *)

let arch_win32 = (arch = "win32")

let exe = exe := if arch_win32 then ".exe" else ""; !exe
let dll = if os_type_win32 then ".dll" else ".so"

(** * VCS

    Is the source tree checked out from a recognised
    Version Control System ? *)

let vcs =
  let git_dir = try Sys.getenv "GIT_DIR" with Not_found -> ".git" in
  if dir_exists git_dir then "git"
  else if Sys.file_exists ".svn/entries" then "svn"
  else if dir_exists "{arch}" then "gnuarch"
  else "none"

(** * The make command *)

let make =
  try
    let version_line, _ = run !Prefs.makecmd ["-v"] in
    let version = List.nth (string_split ' ' version_line) 2 in
    match string_split '.' version with
    | major::minor::_ when (s2i major, s2i minor) >= (3,81) ->
      printf "You have GNU Make %s. Good!\n" version
    | _ -> failwith "bad version"
  with _ -> die "Error: Cannot find GNU Make >= 3.81."

(** * Browser command *)

let browser =
  match !Prefs.browser with
  | Some b -> b
  | None when arch_win32 -> "start %s"
  | None when arch = "Darwin" -> "open %s"
  | _ -> "firefox -remote \"OpenURL(%s,new-tab)\" || firefox %s &"

(** * OCaml programs *)

let camlbin, caml_version, camllib =
  let camlbin, camlc = match !Prefs.camldir with
  | Some dir ->
    rebase_camlexec dir camlexec;
    Filename.dirname camlexec.byte, camlexec.byte
  | None ->
    try let camlc = which camlexec.byte in Filename.dirname camlc, camlc
    with Not_found ->
      die (sprintf "Error: cannot find '%s' in your path!\n" camlexec.byte ^
           "Please adjust your path or use the -camldir option of ./configure")
  in
  let camlcopt = camlc ^ ".opt" in
  let camlc =
    if is_executable camlcopt then begin
      reset_caml_byte camlexec (camlexec.byte ^ ".opt");
      camlcopt
    end
    else if is_executable camlc then
      camlc
    else
      die ("Error: cannot find the executable '"^camlc^"'.") in
  let caml_version, _ = run camlc ["-version"] in
  let camllib, _ = run camlc ["-where"] in
  camlbin, caml_version, camllib

let camlp4compat = "-loc loc"

(** Caml version as a list of string, e.g. ["4";"00";"1"] *)

let caml_version_list = numeric_prefix_list caml_version

(** Same, with integers in the version list *)

let caml_version_nums =
  try
    if List.length caml_version_list < 2 then failwith "bad version";
    List.map s2i caml_version_list
  with _ ->
    die ("I found the OCaml compiler but cannot read its version number!\n" ^
         "Is it installed properly?")

let check_caml_version () =
  if caml_version_nums >= [3;12;1] then
    printf "You have OCaml %s. Good!\n" caml_version
  else
    let () = printf "Your version of OCaml is %s.\n" caml_version in
    if !Prefs.force_caml_version then
      printf "*Warning* Your version of OCaml is outdated.\n"
    else
      die "You need OCaml 3.12.1 or later."

let _ = check_caml_version ()

let coq_debug_flag_opt =
  if caml_version_nums >= [3;10] then coq_debug_flag else ""

let camltag = match caml_version_list with
  | x::y::_ -> "OCAML"^x^y
  | _ -> assert false


(** * CamlpX configuration *)

(* Convention: we use camldir as a prioritary location for camlpX, if given *)

let which_camlpX base =
  match !Prefs.camldir with
  | Some dir ->
    let file = Filename.concat dir base in
    if is_executable file then file else which base
  | None ->
    which base

(* TODO: camlp5dir should rather be the *binary* location, just as camldir *)
(* TODO: remove the late attempts at finding gramlib.cma *)

exception NoCamlp5

let check_camlp5 testcma = match !Prefs.camlp5dir with
  | Some dir ->
    if Sys.file_exists (dir/testcma) then dir
    else
      let msg =
        sprintf "Cannot find camlp5 libraries in '%s' (%s not found)."
          dir testcma
      in die msg
  | None ->
    let dir,_ = tryrun "camlp5" ["-where"] in
    let dir2 =
      if Sys.file_exists (camllib/"camlp5"/testcma) then
        camllib/"camlp5"
      else if Sys.file_exists (camllib/"site-lib"/"camlp5"/testcma) then
        camllib/"site-lib"/"camlp5"
      else ""
    in
    (* if the two values are different then camlp5 has been relocated
     * and will not be able to find its own files, so we prefer the
     * path where the files actually do exist *)
    if dir2 = "" then
      if dir = "" then
        let () = printf "No Camlp5 installation found." in
        let () = printf "Looking for Camlp4 instead...\n" in
        raise NoCamlp5
      else dir
    else dir2

let check_camlp5_version () =
  try
    let camlp5o = which_camlpX "camlp5o" in
    let version_line, _ = run ~err:StdOut camlp5o ["-v"] in
    let version = List.nth (string_split ' ' version_line) 2 in
    match string_split '.' version with
    | major::minor::_ when s2i major > 5 || (s2i major, s2i minor) >= (5,1) ->
      printf "You have Camlp5 %s. Good!\n" version; camlp5o, version
    | _ -> failwith "bad version"
  with
  | Not_found -> die "Error: cannot find Camlp5 binaries in path.\n"
  | _ -> die "Error: unsupported Camlp5 (version < 5.01 or unrecognized).\n"

let config_camlpX () =
  try
    if not !Prefs.usecamlp5 then raise NoCamlp5;
    let camlp5mod = "gramlib" in
    let camlp5libdir = check_camlp5 (camlp5mod^".cma") in
    let camlp5o, camlp5_version = check_camlp5_version () in
    "camlp5", camlp5o, Filename.dirname camlp5o, camlp5libdir, camlp5mod, camlp5_version
  with NoCamlp5 ->
    (* We now try to use Camlp4, either by explicit choice or
       by lack of proper Camlp5 installation *)
    let camlp4mod = "camlp4lib" in
    let camlp4libdir = camllib/"camlp4" in
    if not (Sys.file_exists (camlp4libdir/camlp4mod^".cma")) then
      die "No Camlp4 installation found.\n";
    try
      let camlp4orf = which_camlpX "camlp4orf" in
      let version_line, _ = run ~err:StdOut camlp4orf ["-v"] in
      let camlp4_version = List.nth (string_split ' ' version_line) 2 in
      "camlp4", camlp4orf, Filename.dirname camlp4orf, camlp4libdir, camlp4mod, camlp4_version
    with _ -> die "No Camlp4 installation found.\n"

let camlpX, camlpXo, camlpXbindir, fullcamlpXlibdir, camlpXmod, camlpX_version = config_camlpX ()

let shorten_camllib s =
  if starts_with s (camllib^"/") then
    let l = String.length camllib + 1 in
    "+" ^ String.sub s l (String.length s - l)
  else s

let camlpXlibdir = shorten_camllib fullcamlpXlibdir

(** * Native compiler *)

let msg_byteonly () =
  printf "Only the bytecode version of Coq will be available.\n"

let msg_no_ocamlopt () =
  printf "Cannot find the OCaml native-code compiler.\n"; msg_byteonly ()

let msg_no_camlpX_cmxa () =
  printf "Cannot find the native-code library of %s.\n" camlpX; msg_byteonly ()

let msg_no_dynlink_cmxa () =
  printf "Cannot find native-code dynlink library.\n"; msg_byteonly ();
  printf "For building a native-code Coq, you may try to first\n";
  printf "compile and install a dummy dynlink.cmxa (see dev/dynlink.ml)\n";
  printf "and then run ./configure -natdynlink no\n"

let check_native () =
  if !Prefs.byteonly then raise Not_found;
  let camloptopt = camlexec.opt ^ ".opt" in
  if (is_executable camloptopt || program_in_path camloptopt) then
    reset_caml_opt camlexec camloptopt
  else if not (is_executable camlexec.opt || program_in_path camlexec.opt) then
    (msg_no_ocamlopt (); raise Not_found);
  if not (Sys.file_exists (fullcamlpXlibdir/camlpXmod^".cmxa")) then
    (msg_no_camlpX_cmxa (); raise Not_found);
  if not (Sys.file_exists (camllib/"dynlink.cmxa")) then
    (msg_no_dynlink_cmxa (); raise Not_found);
  let version, _ = run camlexec.opt ["-version"] in
  if version <> caml_version then
    printf
      "Warning: Native and bytecode compilers do not have the same version!\n";
  printf "You have native-code compilation. Good!\n"

let best_compiler =
  try check_native (); "opt" with Not_found -> "byte"

let _ =
  let camllexopt = camlexec.lex ^ ".opt" in
  if is_executable camllexopt || program_in_path camllexopt then
    reset_caml_lex camlexec camllexopt

let _ =
  let camldepopt = camlexec.dep ^ ".opt" in
  if is_executable camldepopt || program_in_path camldepopt then
    reset_caml_dep camlexec camldepopt

let _ =
  let camldocopt = camlexec.doc ^ ".opt" in
  if is_executable camldocopt || program_in_path camldocopt then
    reset_caml_doc camlexec camldocopt

(** * Native dynlink *)

let hasnatdynlink = !Prefs.natdynlink && best_compiler = "opt"

(** OCaml 3.11.0 dynlink is buggy on MacOS 10.5, and possibly
    also on 10.6.(0|1|2) for x86_64 and 10.6.x on x86_32 *)

let needs_MacOS_fix () =
  match hasnatdynlink, arch, caml_version_nums with
  | true, "Darwin", 3::11::_ ->
    (match string_split '.' (fst(run "uname" ["-r"])) with
    | "9"::_ -> true
    | "10"::("0"|"1"|"2")::_ -> true
    | "10"::_ when Sys.word_size = 32 -> true
    | _ -> false)
  | _ -> false

let natdynlinkflag =
  if needs_MacOS_fix () then "os5fixme" else
    if hasnatdynlink then "true" else "false"


(** * OS dependent libraries *)

let osdeplibs = "-cclib -lunix"

let operating_system, osdeplibs =
  if starts_with arch "sun4" then
    let os, _ = run "uname" ["-r"] in
    if starts_with os "5" then
      "Sun Solaris "^os, osdeplibs^" -cclib -lnsl -cclib -lsocket"
    else
      "Sun OS "^os, osdeplibs
  else
    (try Sys.getenv "OS" with Not_found -> ""), osdeplibs


(** * lablgtk2 and CoqIDE *)

(** Is some location a suitable LablGtk2 installation ? *)

let check_lablgtkdir ?(fatal=false) msg dir =
  let yell msg = if fatal then die msg else (printf "%s\n" msg; false) in
  if not (dir_exists dir) then
    yell (sprintf "No such directory '%s' (%s)." dir msg)
  else if not (Sys.file_exists (dir/"gSourceView2.cmi")) then
    yell (sprintf "Incomplete LablGtk2 (%s): no %s/gSourceView2.cmi." msg dir)
  else if not (Sys.file_exists (dir/"glib.mli")) then
    yell (sprintf "Incomplete LablGtk2 (%s): no %s/glib.mli." msg dir)
  else true

(** Detect and/or verify the Lablgtk2 location *)

let get_lablgtkdir () =
  match !Prefs.lablgtkdir with
  | Some dir ->
    let msg = "manually provided" in
    if check_lablgtkdir ~fatal:true msg dir then dir, msg
    else "", ""
  | None ->
    let msg = "via ocamlfind" in
    let d1,_ = tryrun "ocamlfind" ["query";"lablgtk2.sourceview2"] in
    if d1 <> "" && check_lablgtkdir msg d1 then d1, msg
    else
      (* In debian wheezy, ocamlfind knows only of lablgtk2 *)
      let d2,_ = tryrun "ocamlfind" ["query";"lablgtk2"] in
      if d2 <> "" && d2 <> d1 && check_lablgtkdir msg d2 then d2, msg
      else
        let msg = "in OCaml library" in
        let d3 = camllib^"/lablgtk2" in
        if check_lablgtkdir msg d3 then d3, msg
        else "", ""

let pr_ide = function No -> "no" | Byte -> "only bytecode" | Opt -> "native"

exception Ide of ide

(** If the user asks an impossible coqide, we abort the configuration *)

let set_ide ide msg = match ide, !Prefs.coqide with
  | No, Some (Byte|Opt)
  | Byte, Some Opt -> die (msg^":\n=> cannot build requested CoqIde")
  | _ ->
    printf "%s:\n=> %s CoqIde will be built.\n" msg (pr_ide ide);
    raise (Ide ide)

let lablgtkdir = ref ""

(** Which CoqIde is possible ? Which one is requested ?
    This function also sets the lablgtkdir reference in case of success. *)

let check_coqide () =
  if !Prefs.coqide = Some No then set_ide No "CoqIde manually disabled";
  let dir, via = get_lablgtkdir () in
  if dir = "" then set_ide No "LablGtk2 not found";
  let found = sprintf "LablGtk2 found (%s)" via in
  let test = sprintf "grep -q -w convert_with_fallback %S/glib.mli" dir in
  if Sys.command test <> 0 then set_ide No (found^" but too old");
  (* We're now sure to produce at least one kind of coqide *)
  lablgtkdir := shorten_camllib dir;
  if !Prefs.coqide = Some Byte then set_ide Byte (found^", bytecode requested");
  if best_compiler<>"opt" then set_ide Byte (found^", but no native compiler");
  if not (Sys.file_exists (dir/"gtkThread.cmx")) then
    set_ide Byte (found^", but no native LablGtk2");
  if not (Sys.file_exists (camllib/"threads"/"threads.cmxa")) then
    set_ide Byte (found^", but no native threads");
  set_ide Opt (found^", with native threads")

let coqide =
  try check_coqide ()
  with Ide Opt -> "opt" | Ide Byte -> "byte" | Ide No -> "no"

(** System-specific CoqIde flags *)

let lablgtkincludes = ref ""
let idearchflags = ref ""
let idearchfile = ref ""
let idecdepsflags = ref ""
let idearchdef = ref "X11"

let coqide_flags () =
  if !lablgtkdir <> "" then lablgtkincludes := sprintf "-I %S" !lablgtkdir;
  match coqide, arch with
    | "opt", "Darwin" when !Prefs.macintegration ->
      let osxdir,_ = tryrun "ocamlfind" ["query";"lablgtkosx"] in
      if osxdir <> "" then begin
        lablgtkincludes := sprintf "%s -I %S" !lablgtkincludes osxdir;
        idearchflags := "lablgtkosx.cma";
        idearchdef := "QUARTZ"
      end
    | "opt", "win32" ->
      idearchfile := "ide/ide_win32_stubs.o ide/coq_icon.o";
      idecdepsflags := "-custom";
      idearchflags := "-ccopt '-subsystem windows'";
      idearchdef := "WIN32"
    | _, "win32" ->
      idearchflags := "-ccopt '-subsystem windows'";
      idearchdef := "WIN32"
    | _ -> ()

let _ = coqide_flags ()


(** * strip command *)

let strip =
  if arch = "Darwin" then
    if hasnatdynlink then "true" else "strip"
  else
    if !Prefs.profile || !Prefs.debug then "true" else begin
    let _, all = run camlexec.byte ["-config"] in
    let strip = String.concat "" (List.map (fun l ->
        match string_split ' ' l with
        | "ranlib:" :: cc :: _ -> (* on windows, we greb the right strip *)
             Str.replace_first (Str.regexp "ranlib") "strip" cc
        | _ -> ""
      ) all) in
    if strip = "" then "stip" else strip
    end

(** * md5sum command *)

let md5sum =
  if arch = "Darwin" then "md5 -q" else "md5sum"


(** * md5sum command *)

let md5sum =
  if arch = "Darwin" then "md5 -q" else "md5sum"


(** * Documentation : do we have latex, hevea, ... *)

let check_doc () =
  let err s =
    printf "%s was not found; documentation will not be available\n" s;
    raise Not_found
  in
  try
    if not !Prefs.withdoc then raise Not_found;
    if not (program_in_path "latex") then err "latex";
    if not (program_in_path "hevea") then err "hevea";
    true
  with Not_found -> false

let withdoc = check_doc ()


(** * Installation directories : bindir, libdir, mandir, docdir, etc *)

let coqtop = Sys.getcwd ()

let unix = os_type_cygwin || not arch_win32

(** Variable name, description, ref in Prefs, default dir, prefix-relative *)

let install = [
  "BINDIR", "the Coq binaries", Prefs.bindir,
    (if unix then "/usr/local/bin" else "C:/coq/bin"),
    "/bin";
  "COQLIBINSTALL", "the Coq library", Prefs.libdir,
    (if unix then "/usr/local/lib/coq" else "C:/coq/lib"),
    (if arch_win32 then "" else "/lib/coq");
  "CONFIGDIR", "the Coqide configuration files", Prefs.configdir,
    (if unix then "/etc/xdg/coq" else "C:/coq/config"),
    (if arch_win32 then "/config" else "/etc/xdg/coq");
  "DATADIR", "the Coqide data files", Prefs.datadir,
    (if unix then "/usr/local/share/coq" else "C:/coq/share"),
    "/share/coq";
  "MANDIR", "the Coq man pages", Prefs.mandir,
    (if unix then "/usr/local/share/man" else "C:/coq/man"),
    "/share/man";
  "DOCDIR", "the Coq documentation", Prefs.docdir,
    (if unix then "/usr/local/share/doc/coq" else "C:/coq/doc"),
    "/share/doc/coq";
  "EMACSLIB", "the Coq Emacs mode", Prefs.emacslib,
    (if unix then "/usr/local/share/emacs/site-lisp" else "C:/coq/emacs"),
    (if arch_win32 then "/emacs" else "/share/emacs/site-lisp");
  "COQDOCDIR", "the Coqdoc LaTeX files", Prefs.coqdocdir,
    (if unix then "/usr/local/share/texmf/tex/latex/misc" else "C:/coq/latex"),
    (if arch_win32 then "/latex" else "/share/emacs/site-lisp");
 ]

let do_one_instdir (var,msg,r,dflt,suff) =
  let dir = match !r, !Prefs.prefix with
    | Some d, _ -> d
    | _, Some p -> p^suff
    | _ ->
      let () = printf "Where should I install %s [%s]? " msg dflt in
      let line = read_line () in
      if line = "" then dflt else line
  in (var,msg,dir,dir<>dflt)

let do_one_noinst (var,msg,_,_,_) =
  if var="CONFIGDIR" || var="DATADIR" then (var,msg,coqtop^"/ide",true)
  else (var,msg,"",false)

let install_dirs =
  let f = if !Prefs.local then do_one_noinst else do_one_instdir in
  List.map f install

let select var = List.find (fun (v,_,_,_) -> v=var) install_dirs

let libdir = let (_,_,d,_) = select "COQLIBINSTALL" in d

let docdir = let (_,_,d,_) = select "DOCDIR" in d

let configdir =
  let (_,_,d,b) = select "CONFIGDIR" in if b then Some d else None

let datadir =
  let (_,_,d,b) = select "DATADIR" in if b then Some d else None


(** * OCaml runtime flags *)

(** Do we use -custom (yes by default on Windows and MacOS) *)

let custom_os = arch_win32 || arch = "Darwin"

let use_custom = match !Prefs.custom with
  | Some b -> b
  | None -> custom_os

let custom_flag = if use_custom then "-custom" else ""

let build_loadpath =
  ref "# you might want to set CAML_LD_LIBRARY_PATH by hand!"

let config_runtime () =
  match !Prefs.vmbyteflags with
  | Some flags -> string_split ',' flags
  | _ when use_custom -> [custom_flag]
  | _ when !Prefs.local ->
    ["-dllib";"-lcoqrun";"-dllpath";coqtop/"kernel/byterun"]
  | _ ->
    let ld="CAML_LD_LIBRARY_PATH" in
    build_loadpath := sprintf "export %s:='%s/kernel/byterun':$(%s)" ld coqtop ld;
    ["-dllib";"-lcoqrun";"-dllpath";libdir]

let vmbyteflags = config_runtime ()


(** * Summary of the configuration *)

let print_summary () =
  let pr s = printf s in
  pr "\n";
  pr "  Architecture                : %s\n" arch;
  if operating_system <> "" then
    pr "  Operating system          : %s\n" operating_system;
  pr "  Coq VM bytecode link flags  : %s\n" (String.concat " " vmbyteflags);
  pr "  Other bytecode link flags   : %s\n" custom_flag;
  pr "  OS dependent libraries      : %s\n" osdeplibs;
  pr "  OCaml version               : %s\n" caml_version;
  pr "  OCaml binaries in           : %s\n" camlbin;
  pr "  OCaml library in            : %s\n" camllib;
  pr "  %s version              : %s\n"     (String.capitalize camlpX) camlpX_version;
  pr "  %s binaries in          : %s\n"     (String.capitalize camlpX) camlpXbindir;
  pr "  %s library in           : %s\n"     (String.capitalize camlpX) camlpXlibdir;
  if best_compiler = "opt" then
    pr "  Native dynamic link support : %B\n" hasnatdynlink;
  if coqide <> "no" then
    pr "  Lablgtk2 library in         : %s\n" !lablgtkdir;
  if !idearchdef = "QUARTZ" then
    pr "  Mac OS integration is on\n";
  pr "  CoqIde                      : %s\n" coqide;
  pr "  Documentation               : %s\n"
    (if withdoc then "All" else "None");
  pr "  Web browser                 : %s\n" browser;
  pr "  Coq web site                : %s\n\n" !Prefs.coqwebsite;
  if not !Prefs.nativecompiler then
    pr "  Native compiler for conversion and normalization disabled\n\n";
  if !Prefs.local then
    pr "  Local build, no installation...\n"
  else
    (pr "  Paths for true installation:\n";
     List.iter
       (fun (_,msg,dir,_) -> pr "  - %s will be copied in %s\n" msg dir)
       install_dirs);
  pr "\n";
  pr "If anything is wrong above, please restart './configure'.\n\n";
  pr "*Warning* To compile the system for a new architecture\n";
  pr "          don't forget to do a 'make clean' before './configure'.\n"

let _ = print_summary ()


(** * Build the dev/ocamldebug-coq file *)

let write_dbg_wrapper f =
  safe_remove f;
  let o = open_out f in
  let pr s = fprintf o s in
  pr "#!/bin/sh\n\n";
  pr "###### ocamldebug-coq : a wrapper around ocamldebug for Coq ######\n\n";
  pr "# DO NOT EDIT THIS FILE: automatically generated by ../configure #\n\n";
  pr "export COQTOP=%S\n" coqtop;
  pr "OCAMLDEBUG=%S\n" (camlbin^"/ocamldebug");
  pr "CAMLP4LIB=%S\n\n" camlpXlibdir;
  pr ". $COQTOP/dev/ocamldebug-coq.run\n";
  close_out o;
  Unix.chmod f 0o555

let _ = write_dbg_wrapper "dev/ocamldebug-coq"


(** * Build the config/coq_config.ml file (+ link to myocamlbuild_config.ml) *)

let write_configml f =
  safe_remove f;
  let o = open_out f in
  let pr s = fprintf o s in
  let pr_s = pr "let %s = %S\n" in
  let pr_b = pr "let %s = %B\n" in
  let pr_i = pr "let %s = %d\n" in
  let pr_o s o = pr "let %s = %s\n" s
    (match o with None -> "None" | Some d -> sprintf "Some %S" d)
  in
  pr "(* DO NOT EDIT THIS FILE: automatically generated by ../configure *)\n";
  pr "(* Exact command that generated this file: *)\n";
  pr "(* %s *)\n\n" (String.concat " " (Array.to_list Sys.argv));
  pr_b "local" !Prefs.local;
  pr "let vmbyteflags = ["; List.iter (pr "%S;") vmbyteflags; pr "]\n";
  pr_o "coqlib" (if !Prefs.local then None else Some libdir);
  pr_o "configdir" configdir;
  pr_o "datadir" datadir;
  pr_s "docdir" docdir;
  pr_s "ocaml" camlexec.top;
  pr_s "ocamlc" camlexec.byte;
  pr_s "ocamlopt" camlexec.opt;
  pr_s "ocamlmklib" camlexec.mklib;
  pr_s "ocamldep" camlexec.dep;
  pr_s "ocamldoc" camlexec.doc;
  pr_s "ocamlyacc" camlexec.yacc;
  pr_s "ocamllex" camlexec.lex;
  pr_s "camlbin" camlbin;
  pr_s "camllib" camllib;
  pr_s "camlp4" camlpX;
  pr_s "camlp4o" camlpXo;
  pr_s "camlp4bin" camlpXbindir;
  pr_s "camlp4lib" camlpXlibdir;
  pr_s "camlp4compat" camlp4compat;
  pr_s "cflags" cflags;
  pr_s "best" best_compiler;
  pr_s "osdeplibs" osdeplibs;
  pr_s "version" coq_version;
  pr_s "caml_version" caml_version;
  pr_s "date" short_date;
  pr_s "compile_date" full_date;
  pr_s "arch" arch;
  pr_b "arch_is_win32" arch_win32;
  pr_s "exec_extension" exe;
  pr_s "coqideincl" !lablgtkincludes;
  pr_s "has_coqide" coqide;
  pr "let gtk_platform = `%s\n" !idearchdef;
  pr_b "has_natdynlink" hasnatdynlink;
  pr_s "natdynlinkflag" natdynlinkflag;
  pr_i "vo_magic_number" vo_magic;
  pr_i "state_magic_number" state_magic;
  pr "let with_geoproof = ref %B\n" !Prefs.geoproof;
  pr_s "browser" browser;
  pr_s "wwwcoq" !Prefs.coqwebsite;
  pr_s "wwwrefman" (!Prefs.coqwebsite ^ "distrib/" ^ coq_version ^ "/refman/");
  pr_s "wwwstdlib" (!Prefs.coqwebsite ^ "distrib/" ^ coq_version ^ "/stdlib/");
  pr_s "localwwwrefman"  ("file:/" ^ docdir ^ "/html/refman");
  pr_b "no_native_compiler" (not !Prefs.nativecompiler);
  pr "\nlet plugins_dirs = [\n";
  let plugins = Sys.readdir "plugins" in
  Array.sort compare plugins;
  Array.iter
    (fun f ->
      let f' = "plugins/"^f in
      if Sys.is_directory f' && f.[0] <> '.' then pr "  %S;\n" f')
    plugins;
  pr "]\n";
  close_out o;
  Unix.chmod f 0o444

let write_configml_my f f' =
  write_configml f;
  if os_type_win32 then
    write_configml f'
  else
    (safe_remove f'; Unix.symlink f f')

let _ = write_configml_my "config/coq_config.ml" "myocamlbuild_config.ml"


(** * Build the config/Makefile file *)

let write_makefile f =
  safe_remove f;
  let o = open_out f in
  let pr s = fprintf o s in
  pr "###### config/Makefile : Configuration file for Coq ##############\n";
  pr "#                                                                #\n";
  pr "# This file is generated by the script \"configure\"               #\n";
  pr "# DO NOT EDIT IT !! DO NOT EDIT IT !! DO NOT EDIT IT !!          #\n";
  pr "# If something is wrong below, then rerun the script \"configure\" #\n";
  pr "# with the good options (see the file INSTALL).                  #\n";
  pr "#                                                                #\n";
  pr "##################################################################\n\n";
  pr "#Variable used to detect whether ./configure has run successfully.\n";
  pr "COQ_CONFIGURED=yes\n\n";
  pr "# Local use (no installation)\n";
  pr "LOCAL=%B\n\n" !Prefs.local;
  pr "# Bytecode link flags : should we use -custom or not ?\n";
  pr "CUSTOM=%s\n" custom_flag;
  pr "%s\n\n" !build_loadpath;
  pr "# Paths for true installation\n";
  List.iter (fun (v,msg,_,_) -> pr "# %s: path for %s\n" v msg) install_dirs;
  List.iter (fun (v,_,dir,_) -> pr "%s=%S\n" v dir) install_dirs;
  pr "\n# Coq version\n";
  pr "VERSION=%s\n" coq_version;
  pr "VERSION4MACOS=%s\n\n" coq_macos_version;
  pr "# Objective-Caml compile command\n";
  pr "OCAML=%S\n" camlexec.top;
  pr "OCAMLC=%S\n" camlexec.byte;
  pr "OCAMLMKLIB=%S\n" camlexec.mklib;
  pr "OCAMLOPT=%S\n" camlexec.opt;
  pr "OCAMLDEP=%S\n" camlexec.dep;
  pr "OCAMLDOC=%S\n" camlexec.doc;
  pr "OCAMLLEX=%S\n" camlexec.lex;
  pr "OCAMLYACC=%S\n\n" camlexec.yacc;
  pr "# The best compiler: native (=opt) or bytecode (=byte)\n";
  pr "BEST=%s\n\n" best_compiler;
  pr "# Ocaml version number\n";
  pr "CAMLVERSION=%s\n\n" camltag;
  pr "# Ocaml libraries\n";
  pr "CAMLLIB=%S\n\n" camllib;
  pr "# Ocaml .h directory\n";
  pr "CAMLHLIB=%S\n\n" camllib;
  pr "# Caml link command and Caml make top command\n";
  pr "CAMLLINK=%S\n" camlexec.byte;
  pr "CAMLOPTLINK=%S\n\n" camlexec.opt;
  pr "# Caml flags\n";
  pr "CAMLFLAGS=-rectypes %s\n" coq_annotate_flag;
  pr "# User compilation flag\n";
  pr "USERFLAGS=\n\n";
  pr "# Flags for GCC\n";
  pr "CFLAGS=%s\n\n" cflags;
  pr "# Compilation debug flags\n";
  pr "CAMLDEBUG=%s\n" coq_debug_flag;
  pr "CAMLDEBUGOPT=%s\n\n" coq_debug_flag_opt;
  pr "# Compilation profile flag\n";
  pr "CAMLTIMEPROF=%s\n\n" coq_profile_flag;
  pr "# Camlp4 : flavor, binaries, libraries ...\n";
  pr "# NB : avoid using CAMLP4LIB (conflict under Windows)\n";
  pr "CAMLP4=%s\n" camlpX;
  pr "CAMLP4O=%S\n" camlpXo;
  pr "CAMLP4COMPAT=%s\n" camlp4compat;
  pr "MYCAMLP4LIB=%S\n\n" camlpXlibdir;
  pr "# Your architecture\n";
  pr "# Can be obtain by UNIX command arch\n";
  pr "ARCH=%s\n" arch;
  pr "HASNATDYNLINK=%s\n\n" natdynlinkflag;
  pr "# Supplementary libs for some systems, currently:\n";
  pr "#  . Sun Solaris: -cclib -lunix -cclib -lnsl -cclib -lsocket\n";
  pr "#  . others     : -cclib -lunix\n";
  pr "OSDEPLIBS=%s\n\n" osdeplibs;
  pr "# executable files extension, currently:\n";
  pr "#  Unix systems:\n";
  pr "#  Win32 systems : .exe\n";
  pr "EXE=%s\n" exe;
  pr "DLLEXT=%s\n\n" dll;
  pr "# the command MKDIR (try to use mkdirhier if you have problems)\n";
  pr "MKDIR=mkdir -p\n\n";
  pr "#the command STRIP\n";
  pr "# Unix systems and profiling: true\n";
  pr "# Unix systems and no profiling: strip\n";
  pr "STRIP=%s\n\n" strip;
  pr "#the command md5sum\n";
  pr "MD5SUM=%s\n\n" md5sum;
  pr "# LablGTK\n";
  pr "COQIDEINCLUDES=%s\n\n" !lablgtkincludes;
  pr "# CoqIde (no/byte/opt)\n";
  pr "HASCOQIDE=%s\n" coqide;
  pr "IDEFLAGS=%s\n" !idearchflags;
  pr "IDEOPTCDEPS=%s\n" !idearchfile;
  pr "IDECDEPS=%s\n" !idearchfile;
  pr "IDECDEPSFLAGS=%s\n" !idecdepsflags;
  pr "IDEINT=%s\n\n" !idearchdef;
  pr "# Defining REVISION\n";
  pr "CHECKEDOUT=%s\n\n" vcs;
  pr "# Option to control compilation and installation of the documentation\n";
  pr "WITHDOC=%s\n" (if withdoc then "all" else "no");
  close_out o;
  Unix.chmod f 0o444

let _ = write_makefile "config/Makefile"

let write_macos_metadata exec =
  let f = "config/Info-"^exec^".plist" in
  let () = safe_remove f in
  let o = open_out f in
  let pr s = fprintf o s in
  pr "<?xml version=\"1.0\" encoding=\"UTF-8\"?>\n";
  pr "<!DOCTYPE plist PUBLIC \"-//Apple//DTD PLIST 1.0//EN\" \"http://www.apple.com/DTDs/PropertyList-1.0.dtd\">\n";
  pr "<plist version=\"1.0\">\n";
  pr "<dict>\n";
  pr "    <key>CFBundleIdentifier</key>\n";
  pr "    <string>fr.inria.coq.%s</string>\n" exec;
  pr "    <key>CFBundleName</key>\n";
  pr "    <string>%s</string>\n" exec;
  pr "    <key>CFBundleVersion</key>\n";
  pr "    <string>%s</string>\n" coq_macos_version;
  pr "    <key>CFBundleShortVersionString</key>\n";
  pr "    <string>%s</string>\n" coq_macos_version;
  pr "    <key>CFBundleInfoDictionaryVersion</key>\n";
  pr "    <string>6.0</string>\n";
  pr "</dict>\n";
  pr "</plist>\n";
  let () = close_out o in
  Unix.chmod f 0o444

let () = if arch = "Darwin" then
List.iter write_macos_metadata distributed_exec<|MERGE_RESOLUTION|>--- conflicted
+++ resolved
@@ -11,19 +11,11 @@
 #load "str.cma"
 open Printf
 
-<<<<<<< HEAD
 let coq_version = "trunk"
 let coq_macos_version = "8.4.90" (** "[...] should be a string comprised of
 three non-negative, period-separed integers [...]" *)
 let vo_magic = 8511
 let state_magic = 58511
-=======
-let coq_version = "8.5beta2"
-let coq_macos_version = "8.4.92" (** "[...] should be a string comprised of
-three non-negative, period-separed integers [...]" *)
-let vo_magic = 8492
-let state_magic = 58502
->>>>>>> df54c829
 let distributed_exec = ["coqtop";"coqc";"coqchk";"coqdoc";"coqmktop";"coqworkmgr";
 "coqdoc";"coq_makefile";"coq-tex";"gallina";"coqwc";"csdpcert";"coqdep"]
 
