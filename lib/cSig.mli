--- conflicted
+++ resolved
@@ -48,9 +48,8 @@
 (** Redeclaration of OCaml set signature, to preserve compatibility. See OCaml
     documentation for more information. *)
 
-<<<<<<< HEAD
 module type EmptyS = sig end
-=======
+
 module type MapS =
 sig
     type key
@@ -80,5 +79,4 @@
     val find: key -> 'a t -> 'a
     val map: ('a -> 'b) -> 'a t -> 'b t
     val mapi: (key -> 'a -> 'b) -> 'a t -> 'b t
-end
->>>>>>> 8b5d02d8
+end