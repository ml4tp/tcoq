--- conflicted
+++ resolved
@@ -882,11 +882,7 @@
   let auto n tac oblset = auto_solve_obligations n ~oblset tac in
   let terminator guard hook = Proof_global.make_terminator (obligation_terminator prg.prg_name num guard hook) in
   let hook ctx = Lemmas.mk_hook (obligation_hook prg obl num auto ctx) in
-<<<<<<< HEAD
-  let () = Lemmas.start_proof_univs obl.obl_name kind evd obl.obl_type ~terminator hook in
-=======
-  let () = Lemmas.start_proof_univs ~sign:prg.prg_sign obl.obl_name kind evd obl.obl_type hook in
->>>>>>> 6316e8b3
+  let () = Lemmas.start_proof_univs ~sign:prg.prg_sign obl.obl_name kind evd obl.obl_type ~terminator hook in
   let () = trace (str "Started obligation " ++ int user_num ++ str "  proof: " ++
             Printer.pr_constr_env (Global.env ()) Evd.empty obl.obl_type) in
   let _ = Pfedit.by (snd (get_default_tactic ())) in
