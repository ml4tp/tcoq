--- conflicted
+++ resolved
@@ -1138,13 +1138,8 @@
     let sigma = CList.fold_left Unsafe.mark_as_goal_evm sigma comb in
     let open Proof in
     InfoL.leaf (Info.Tactic (fun () -> Pp.(hov 2 (str"refine"++spc()++ Hook.get pr_constrv env sigma c)))) >>
-<<<<<<< HEAD
-    Pv.set { solution = sigma; comb; }
+    Pv.modify (fun ps -> { ps with solution = sigma; comb; })
   end }
-=======
-    Pv.modify (fun ps -> { ps with solution = sigma; comb; })
-  end
->>>>>>> 119d6145
 
   (** Useful definitions *)
 
